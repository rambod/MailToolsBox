import smtplib
import aiosmtplib
from email.mime.text import MIMEText
from email.mime.multipart import MIMEMultipart
from email.mime.application import MIMEApplication
from email.utils import COMMASPACE, formatdate
from jinja2 import Environment, FileSystemLoader, select_autoescape
from typing import List, Optional, Iterable
from pathlib import Path
import logging
from ssl import create_default_context
from email_validator import validate_email, EmailNotValidError

# Set up logging without configuring the root logger
logger = logging.getLogger(__name__)
logger.addHandler(logging.NullHandler())


class EmailSender:
    """Modern email sender with sync/async support and enhanced features."""

    def __init__(
            self,
            user_email: str,
            server_smtp_address: str,
            user_email_password: str,
            port: int = 587,
            timeout: int = 10,
            validate_emails: bool = True
    ) -> None:
        self.user_email = self._validate_email(user_email) if validate_emails else user_email
        self.user_email_password = user_email_password
        self.server_smtp_address = server_smtp_address
        self.port = port
        self.timeout = timeout
        self.validate_emails = validate_emails
        template_dir = Path(__file__).resolve().parent / "templates"
        self.template_env = Environment(
            loader=FileSystemLoader(str(template_dir)),
            autoescape=select_autoescape(['html', 'xml'])
        )
        self.ssl_context = create_default_context()

    def _validate_email(self, email_address: str) -> str:
        """Validate and normalize email address using email-validator."""
        try:
            result = validate_email(email_address, check_deliverability=False)
            return result.normalized
        except EmailNotValidError as e:
            logger.error(f"Invalid email address: {email_address}")
            raise ValueError(f"Invalid email address: {email_address}") from e

    def _create_base_message(
            self,
            subject: str,
            recipients: Iterable[str],
            cc: Optional[Iterable[str]] = None
    ) -> MIMEMultipart:
        """Create MIME message with proper headers."""
        msg = MIMEMultipart()
        msg['From'] = self.user_email
        msg['Subject'] = subject
        msg['Date'] = formatdate(localtime=True)

        if self.validate_emails:
            recipients = [self._validate_email(r) for r in recipients]

        msg['To'] = COMMASPACE.join(recipients)

        if cc:
            validated_cc = [self._validate_email(c) for c in cc] if self.validate_emails else cc
            msg['Cc'] = COMMASPACE.join(validated_cc)

        return msg

    def _add_attachments(self, msg: MIMEMultipart, attachments: Iterable[str]) -> None:
        """Add multiple attachments to the message."""
        for file_path in attachments:
            path = Path(file_path)
            if not path.exists():
                logger.warning(f"Attachment not found: {file_path}")
                continue

            with open(path, 'rb') as f:
                part = MIMEApplication(
                    f.read(),
                    Name=path.name
                )
            part['Content-Disposition'] = f'attachment; filename="{path.name}"'
            msg.attach(part)


    def send(
            self,
            recipients: Iterable[str],
            subject: str,
            message_body: str,
            cc: Optional[Iterable[str]] = None,
            bcc: Optional[Iterable[str]] = None,
            attachments: Optional[Iterable[str]] = None,
            use_tls: bool = True,
            html: bool = False
    ) -> None:
        """Synchronous email sending with improved error handling."""
        # Build the MIME message without exposing BCC recipients
        msg = self._create_base_message(subject, recipients, cc)
        validated_bcc = None
        if bcc:
            validated_bcc = [self._validate_email(b) for b in bcc] if self.validate_emails else list(bcc)
        msg.attach(MIMEText(message_body, 'html' if html else 'plain'))

        if attachments:
            self._add_attachments(msg, attachments)

        try:
            with smtplib.SMTP(self.server_smtp_address, self.port, timeout=self.timeout) as server:
                if use_tls:
                    server.starttls(context=self.ssl_context)
                server.login(self.user_email, self.user_email_password)
                all_recipients = list(recipients)
                if cc:
                    all_recipients.extend(cc)
                if validated_bcc:
                    all_recipients.extend(validated_bcc)
                server.send_message(msg, to_addrs=all_recipients)
        except smtplib.SMTPException as e:
            logger.error(f"SMTP error occurred: {str(e)}")
            raise
        except Exception as e:
            logger.error(f"Unexpected error: {str(e)}")
            raise

    async def send_async(
            self,
            recipients: Iterable[str],
            subject: str,
            message_body: str,
            cc: Optional[Iterable[str]] = None,
            bcc: Optional[Iterable[str]] = None,
            attachments: Optional[Iterable[str]] = None,
            use_tls: bool = True,
            html: bool = False
    ) -> None:
        """Asynchronous email sending using aiosmtplib."""
        msg = self._create_base_message(subject, recipients, cc, bcc)
        msg.attach(MIMEText(message_body, 'html' if html else 'plain'))

        if attachments:
            self._add_attachments(msg, attachments)

        try:
            async with aiosmtplib.SMTP(hostname=self.server_smtp_address, port=self.port, timeout=self.timeout) as server:
                if use_tls:
                    await server.starttls(context=self.ssl_context)
                await server.login(self.user_email, self.user_email_password)
                await server.send_message(msg)
        except aiosmtplib.errors.SMTPException as e:
            logger.error(f"SMTP error occurred: {str(e)}")
            raise
        except Exception as e:
            logger.error(f"Unexpected error: {str(e)}")
            raise

    def send_template(
            self,
            recipient: str,
            subject: str,
            template_name: str,
            context: dict,
            cc: Optional[Iterable[str]] = None,
            attachments: Optional[Iterable[str]] = None,
            use_tls: bool = True
    ) -> None:
        """Send email using Jinja2 template with autoescaping."""
        template = self.template_env.get_template(template_name)
        html_content = template.render(**context)
        self.send([recipient], subject, html_content, cc=cc, attachments=attachments, use_tls=use_tls, html=True)



# Backward compatibility layer
class SendAgent(EmailSender):
    """Legacy compatibility layer maintaining original interface."""

    def send_mail(
            self,
            recipient_email: Optional[List[str]],
            subject: str,
            message_body: str,
            cc: Optional[List[str]] = None,
            bcc: Optional[List[str]] = None,
            attachments: Optional[List[str]] = None,
            tls: bool = True
    ) -> None:
        logger.warning("SendAgent is deprecated, use EmailSender instead")

        # Convert parameters to new format
        self.send(
            recipients=recipient_email,
            subject=subject,
            message_body=message_body,
            cc=cc,
            bcc=bcc,
            attachments=attachments,
            use_tls=tls
        )


    def send_mail_with_template(
            self,
            recipient_email: str,
            subject: str,
            template_path: str,
            template_vars: dict,
            cc: Optional[List[str]] = None,
            attachments: Optional[List[str]] = None,
            tls: bool = True
    ) -> None:
        logger.warning("send_mail_with_template is deprecated, use send_template instead")

        self.send_template(
            recipient=recipient_email,
            subject=subject,
            template_name=template_path,
            context=template_vars,
            cc=cc,
            attachments=attachments,
            use_tls=tls
<<<<<<< HEAD
        )
=======
        )



# Example usage
if __name__ == "__main__":
    sender = EmailSender(
        user_email="your@email.com",
        server_smtp_address="smtp.example.com",
        user_email_password="password",
        port=587
    )

    # Sync send
    sender.send(
        recipients=["gh.rambod@gmail.com"],
        subject="Modern Email",
        message_body="<h1>HTML Content</h1>",
        html=True,
        attachments=["important.pdf"]
    )

    # Async send
    import asyncio

    async def run():
        await sender.send_async(
            recipients=["gh.rambod@gmail.com"],
            subject="Modern Email Async",
            message_body="<h1>HTML Content Async</h1>",
            html=True,
            attachments=["important.pdf"]
        )

    asyncio.run(run())
>>>>>>> 77a7342e
<|MERGE_RESOLUTION|>--- conflicted
+++ resolved
@@ -225,43 +225,4 @@
             context=template_vars,
             cc=cc,
             attachments=attachments,
-            use_tls=tls
-<<<<<<< HEAD
-        )
-=======
-        )
-
-
-
-# Example usage
-if __name__ == "__main__":
-    sender = EmailSender(
-        user_email="your@email.com",
-        server_smtp_address="smtp.example.com",
-        user_email_password="password",
-        port=587
-    )
-
-    # Sync send
-    sender.send(
-        recipients=["gh.rambod@gmail.com"],
-        subject="Modern Email",
-        message_body="<h1>HTML Content</h1>",
-        html=True,
-        attachments=["important.pdf"]
-    )
-
-    # Async send
-    import asyncio
-
-    async def run():
-        await sender.send_async(
-            recipients=["gh.rambod@gmail.com"],
-            subject="Modern Email Async",
-            message_body="<h1>HTML Content Async</h1>",
-            html=True,
-            attachments=["important.pdf"]
-        )
-
-    asyncio.run(run())
->>>>>>> 77a7342e
+            use_tls=tls